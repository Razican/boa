--- conflicted
+++ resolved
@@ -200,11 +200,7 @@
                     writeln!(f, "{}case {}:", indent, e.0)?;
                     join_expr(f, &e.1)?;
                 }
-<<<<<<< HEAD
-                write!(f, "{}default:\n", indent)?;
-=======
                 writeln!(f, "{}default:", indent)?;
->>>>>>> 6d083fd9
                 def.def.display(f, indentation + 1)?;
                 write!(f, "{}}}", indent)
             }
